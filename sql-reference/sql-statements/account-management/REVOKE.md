--- conflicted
+++ resolved
@@ -78,11 +78,7 @@
     { ALTER | DROP | SELECT | INSERT | EXPORT | UPDATE | DELETE | ALL [PRIVILEGES]} 
     ON { TABLE <table_name> [, < table_name >,...]
        | ALL TABLES} IN 
-<<<<<<< HEAD
-           { { DATABASE <database_name> [,<database_name>,...] } | ALL DATABASES }
-=======
            { DATABASE <database_name> | ALL DATABASES }
->>>>>>> 59acae89
     FROM { ROLE | USER} {<role_name>|<user_identity>}
 
 * 注意：需要执行 set catalog 之后才能使用。
@@ -95,11 +91,7 @@
     { ALTER | DROP | SELECT | ALL [PRIVILEGES]} 
     ON { VIEW <view_name> [, < view_name >,...]
        ｜ ALL VIEWS} IN 
-<<<<<<< HEAD
-           { { DATABASE <database_name> [,<database_name>,...] }| ALL DATABASES }
-=======
            { DATABASE <database_name> | ALL DATABASES }
->>>>>>> 59acae89
     FROM { ROLE | USER} {<role_name>|<user_identity>}
     
 * 注意：需要执行 set catalog 之后才能使用。 
@@ -112,11 +104,7 @@
     { SELECT | ALTER | REFRESH | DROP | ALL [PRIVILEGES]} 
     ON { MATERIALIZED VIEW <mv_name> [, < mv_name >,...]
        ｜ ALL MATERIALIZED VIEWS} IN 
-<<<<<<< HEAD
-           { { DATABASE <database_name> [,<database_name>,...] }| ALL [DATABASES] }
-=======
            { DATABASE <database_name> | ALL [DATABASES] }
->>>>>>> 59acae89
     FROM { ROLE | USER} {<role_name>|<user_identity>}
     
 * 注意：需要执行 set catalog 之后才能使用。  
@@ -129,29 +117,12 @@
     { USAGE | DROP | ALL [PRIVILEGES]} 
     ON { FUNCTION <function_name> [, < function_name >,...]
        ｜ ALL FUNCTIONS } IN 
-<<<<<<< HEAD
-           { { DATABASE <database_name> [,<database_name>,...] }| ALL DATABASES }
-=======
            { DATABASE <database_name> | ALL DATABASES }
->>>>>>> 59acae89
     FROM { ROLE | USER} {<role_name>|<user_identity>}
     
 * 注意：需要执行 set catalog 之后才能使用。 
 * function 还可以用 db.function 的方式来表示。
 REVOKE <priv> ON FUNCTION db.function FROM {ROLE <role_name> | USER <user_identity>}
-
-# Storage volume 相关
-
-REVOKE  
-    CREATE STORAGE VOLUME 
-    ON SYSTEM
-    FROM { ROLE | USER} {<role_name>|<user_identity>}
-
-REVOKE
-    { USAGE | ALTER | DROP | ALL [PRIVILEGES] } 
-    ON { STORAGE VOLUME < name > [, < name >,...] ｜ ALL STORAGE VOLUME} 
-    FROM { ROLE | USER} {<role_name>|<user_identity>}
-```
 
 ### 撤销指定角色
 
