// Copyright (c) 2011 The LevelDB Authors. All rights reserved.
// Use of this source code is governed by a BSD-style license that can be
// found in the LICENSE file. See the AUTHORS file for names of contributors.

#include "common/status.h"

#include <fmt/format.h>

#include "common/config.h"
#include "gen_cpp/StatusCode_types.h"
#include "gen_cpp/Status_types.h"  // for TStatus
#include "gen_cpp/status.pb.h"     // for StatusPB
#include "gutil/strings/fastmem.h" // for memcpy_inlined

namespace starrocks {

// See 'Status::_state' for details.
static const char g_moved_from_state[5] = {'\x00', '\x00', '\x00', '\x00', TStatusCode::INTERNAL_ERROR};

inline const char* assemble_state(TStatusCode::type code, std::string_view msg, std::string_view ctx) {
    DCHECK(code != TStatusCode::OK);

    auto msg_size = std::min<size_t>(msg.size(), std::numeric_limits<uint16_t>::max());
    auto ctx_size = std::min<size_t>(ctx.size(), std::numeric_limits<uint16_t>::max());

    const auto len1 = static_cast<uint16_t>(msg_size);
    const auto len2 = static_cast<uint16_t>(ctx_size);
    const uint32_t size = static_cast<uint32_t>(len1) + len2;
    auto result = new char[size + 5];
    memcpy(result, &len1, sizeof(len1));
    memcpy(result + 2, &len2, sizeof(len2));
    result[4] = static_cast<char>(code);
    strings::memcpy_inlined(result + 5, msg.data(), len1);
    strings::memcpy_inlined(result + 5 + len1, ctx.data(), len2);
    return result;
}

const char* Status::copy_state(const char* state) {
    uint16_t len1;
    uint16_t len2;
    strings::memcpy_inlined(&len1, state, sizeof(len1));
    strings::memcpy_inlined(&len2, state + sizeof(len1), sizeof(len2));
    uint32_t length = static_cast<uint32_t>(len1) + len2 + 5;
    auto result = new char[length];
    strings::memcpy_inlined(result, state, length);
    return result;
}

const char* Status::copy_state_with_extra_ctx(const char* state, std::string_view ctx) {
    uint16_t len1;
    uint16_t len2;
    strings::memcpy_inlined(&len1, state, sizeof(len1));
    strings::memcpy_inlined(&len2, state + sizeof(len1), sizeof(len2));
    uint32_t old_length = static_cast<uint32_t>(len1) + len2 + 5;
    auto ctx_size = std::min<size_t>(ctx.size(), std::numeric_limits<uint16_t>::max() - len2);
    auto new_length = static_cast<uint32_t>(old_length + ctx_size);
    auto result = new char[new_length];
    strings::memcpy_inlined(result, state, old_length);
    strings::memcpy_inlined(result + old_length, ctx.data(), ctx_size);
    auto new_len2 = static_cast<uint16_t>(len2 + ctx_size);
    memcpy(result + 2, &new_len2, sizeof(new_len2));
    return result;
}

Status::Status(const TStatus& s) {
    if (s.status_code != TStatusCode::OK) {
        if (s.error_msgs.empty()) {
            _state = assemble_state(s.status_code, {}, {});
        } else {
            _state = assemble_state(s.status_code, s.error_msgs[0], {});
        }
    }
}

Status::Status(const StatusPB& s) {
    auto code = (TStatusCode::type)s.status_code();
    if (code != TStatusCode::OK) {
        if (s.error_msgs_size() == 0) {
            _state = assemble_state(code, {}, {});
        } else {
            _state = assemble_state(code, s.error_msgs(0), {});
        }
    }
}

Status::Status(TStatusCode::type code, std::string_view msg, std::string_view ctx)
        : _state(assemble_state(code, msg, ctx)) {}

#if defined(ENABLE_STATUS_FAILED)
int32_t Status::get_cardinality_of_inject() {
    const auto& cardinality_of_inject = starrocks::config::cardinality_of_inject;
    if (cardinality_of_inject < 1) {
        return 1;
    } else {
        return cardinality_of_inject;
    }
}

void Status::access_directory_of_inject() {
    std::string directs = starrocks::config::directory_of_inject;
    vector<string> fields = strings::Split(directs, ",");
    for (const auto& direct : fields) {
        dircetory_enable[direct] = true;
    }
}

// direct_name is like "../src/exec/pipeline" and so on.
bool Status::in_directory_of_inject(const std::string& direct_name) {
    if (dircetory_enable.empty()) {
        return false;
    }

    vector<string> fields = strings::Split(direct_name, "/");
    if (fields.size() > 1) {
        std::stringstream ss;
        for (int i = 1; i < fields.size(); ++i) {
            ss << "/" << fields[i];
            const auto& iter = dircetory_enable.find(ss.str());
            if (iter != dircetory_enable.end() && iter->second) {
                return true;
            }
        }
        return false;
    } else {
        DCHECK_GE(fields.size(), 1);
        DCHECK_EQ(fields[0], "..");
        return false;
    }
}
#endif

void Status::to_thrift(TStatus* s) const {
    s->error_msgs.clear();
    if (_state == nullptr) {
        s->status_code = TStatusCode::OK;
    } else {
        s->status_code = code();
        auto msg = message();
        s->error_msgs.emplace_back(msg.data(), msg.size());
        s->__isset.error_msgs = true;
    }
}

void Status::to_protobuf(StatusPB* s) const {
    s->clear_error_msgs();
    if (_state == nullptr) {
        s->set_status_code((int)TStatusCode::OK);
    } else {
        s->set_status_code(code());
        auto msg = message();
        s->add_error_msgs(msg.data(), msg.size());
    }
}

std::string Status::code_as_string() const {
    if (_state == nullptr) {
        return "OK";
    }
    switch (code()) {
    case TStatusCode::OK:
        return "OK";
    case TStatusCode::CANCELLED:
        return "Cancelled";
    case TStatusCode::NOT_IMPLEMENTED_ERROR:
        return "Not supported";
    case TStatusCode::RUNTIME_ERROR:
        return "Runtime error";
    case TStatusCode::MEM_LIMIT_EXCEEDED:
        return "Memory limit exceeded";
    case TStatusCode::INTERNAL_ERROR:
        return "Internal error";
    case TStatusCode::THRIFT_RPC_ERROR:
        return "Rpc error";
    case TStatusCode::TIMEOUT:
        return "Timeout";
    case TStatusCode::MEM_ALLOC_FAILED:
        return "Memory alloc failed";
    case TStatusCode::BUFFER_ALLOCATION_FAILED:
        return "Buffer alloc failed";
    case TStatusCode::MINIMUM_RESERVATION_UNAVAILABLE:
        return "Minimum reservation unavailable";
    case TStatusCode::PUBLISH_TIMEOUT:
        return "Publish timeout";
    case TStatusCode::LABEL_ALREADY_EXISTS:
        return "Label already exist";
    case TStatusCode::END_OF_FILE:
        return "End of file";
    case TStatusCode::NOT_FOUND:
        return "Not found";
    case TStatusCode::CORRUPTION:
        return "Corruption";
    case TStatusCode::INVALID_ARGUMENT:
        return "Invalid argument";
    case TStatusCode::IO_ERROR:
        return "IO error";
    case TStatusCode::ALREADY_EXIST:
        return "Already exist";
    case TStatusCode::NETWORK_ERROR:
        return "Network error";
    case TStatusCode::ILLEGAL_STATE:
        return "Illegal state";
    case TStatusCode::NOT_AUTHORIZED:
        return "Not authorized";
    case TStatusCode::REMOTE_ERROR:
        return "Remote error";
    case TStatusCode::SERVICE_UNAVAILABLE:
        return "Service unavailable";
    case TStatusCode::UNINITIALIZED:
        return "Uninitialized";
    case TStatusCode::CONFIGURATION_ERROR:
        return "Configuration error";
    case TStatusCode::INCOMPLETE:
        return "Incomplete";
    case TStatusCode::DATA_QUALITY_ERROR:
        return "Data quality error";
    case TStatusCode::RESOURCE_BUSY:
        return "Resource busy";
    case TStatusCode::SR_EAGAIN:
        return "Resource temporarily unavailable";
    case TStatusCode::REMOTE_FILE_NOT_FOUND:
        return "Remote file not found";
    case TStatusCode::ANALYSIS_ERROR:
        return "Analysis error";
    case TStatusCode::KUDU_NOT_ENABLED:
        return "Kudu not enabled";
    case TStatusCode::KUDU_NOT_SUPPORTED_ON_OS:
        return "Kudu not supported on os";
    case TStatusCode::TOO_MANY_TASKS:
        return "Too many tasks";
    case TStatusCode::ES_INTERNAL_ERROR:
        return "ES internal error";
    case TStatusCode::ES_INDEX_NOT_FOUND:
        return "ES index not found";
    case TStatusCode::ES_SHARD_NOT_FOUND:
        return "ES shard not found";
    case TStatusCode::ES_INVALID_CONTEXTID:
        return "ES invalid context id";
    case TStatusCode::ES_INVALID_OFFSET:
        return "ES invalid offset";
    case TStatusCode::ES_REQUEST_ERROR:
        return "ES request error";
    case TStatusCode::ABORTED:
        return "Aborted";
    case TStatusCode::OLAP_ERR_VERSION_ALREADY_MERGED:
        return "Version already merged";
    case TStatusCode::DUPLICATE_RPC_INVOCATION:
        return "Duplicate RPC invocation";
    case TStatusCode::GLOBAL_DICT_ERROR:
        return "Global dictionary error";
    case TStatusCode::UNKNOWN:
        return "Unknown";
    case TStatusCode::TXN_NOT_EXISTS:
        return "Transaction not exist";
    case TStatusCode::TXN_IN_PROCESSING:
        return "Transaction in processing";
    case TStatusCode::YIELD:
        return "Task yield";
<<<<<<< HEAD
    case TStatusCode::INVERTED_INDEX_CLUCENE_ERROR:
        return "CLucene index error";
    case TStatusCode::INVERTED_INDEX_FILE_NOT_FOUND:
        return "GIN index file not found";
    case TStatusCode::INVERTED_INDEX_INVALID_PARAMETERS:
        return "GIN Invalid index parameters";
    case TStatusCode::INVERTED_INDEX_NOT_SUPPORTED:
        return "GIN index not supported";
=======
    case TStatusCode::JIT_COMPILE_ERROR:
        return "JIT compile error";
>>>>>>> 72982a31
    }
    return {};
}

std::string Status::to_string(bool with_context_info) const {
    std::string result(code_as_string());
    if (_state == nullptr) {
        return result;
    }

    result.append(": ");
    std::string_view msg;
    if (with_context_info) {
        msg = detailed_message();
    } else {
        msg = message();
    }

    result.append(reinterpret_cast<const char*>(msg.data()), msg.size());
    return result;
}

std::string_view Status::message() const {
    if (_state == nullptr) {
        return {};
    }

    uint16_t len1;
    memcpy(&len1, _state, sizeof(len1));
    return {_state + 5, len1};
}

std::string_view Status::detailed_message() const {
    if (_state == nullptr) {
        return {};
    }

    uint16_t len1;
    uint16_t len2;
    memcpy(&len1, _state, sizeof(len1));
    memcpy(&len2, _state + 2, sizeof(len2));
    uint32_t length = static_cast<uint32_t>(len1) + len2;
    return {_state + 5, length};
}
Status Status::clone_and_prepend(std::string_view msg) const {
    if (ok()) {
        return *this;
    }
    auto msg2 = message();
    return {code(), fmt::format("{}: {}", msg, msg2)};
}

Status Status::clone_and_append(std::string_view msg) const {
    if (ok()) {
        return *this;
    }
    auto msg2 = message();
    return {code(), fmt::format("{}: {}", msg, msg2)};
}

Status Status::clone_and_append_context(const char* filename, int line, const char* expr) const {
    if (UNLIKELY(ok())) {
        return *this;
    }
    Status ret;
    ret._state = copy_state_with_extra_ctx(_state, fmt::format("\n{}:{} {}", filename, line, expr));
    return ret;
}

const char* Status::moved_from_state() {
    return g_moved_from_state;
}

bool Status::is_moved_from(const char* state) {
    return state == moved_from_state();
}

} // namespace starrocks<|MERGE_RESOLUTION|>--- conflicted
+++ resolved
@@ -255,7 +255,6 @@
         return "Transaction in processing";
     case TStatusCode::YIELD:
         return "Task yield";
-<<<<<<< HEAD
     case TStatusCode::INVERTED_INDEX_CLUCENE_ERROR:
         return "CLucene index error";
     case TStatusCode::INVERTED_INDEX_FILE_NOT_FOUND:
@@ -264,10 +263,8 @@
         return "GIN Invalid index parameters";
     case TStatusCode::INVERTED_INDEX_NOT_SUPPORTED:
         return "GIN index not supported";
-=======
     case TStatusCode::JIT_COMPILE_ERROR:
         return "JIT compile error";
->>>>>>> 72982a31
     }
     return {};
 }
